from __future__ import absolute_import, unicode_literals
import os
import tempfile
import shutil
import unittest
from io import open
from ufoLib.test.testSupport import getDemoFontGlyphSetPath
from ufoLib.glifLib import (
	GlyphSet, glyphNameToFileName, readGlyphFromString, writeGlyphToString,
	_XML_DECLARATION,
)

GLYPHSETDIR = getDemoFontGlyphSetPath()


class GlyphSetTests(unittest.TestCase):

	def setUp(self):
		self.dstDir = tempfile.mktemp()
		os.mkdir(self.dstDir)

	def tearDown(self):
		shutil.rmtree(self.dstDir)

	def testRoundTrip(self):
		import difflib
		srcDir = GLYPHSETDIR
		dstDir = self.dstDir
		src = GlyphSet(srcDir, ufoFormatVersion=2, validateRead=True, validateWrite=True)
		dst = GlyphSet(dstDir, ufoFormatVersion=2, validateRead=True, validateWrite=True)
		for glyphName in src.keys():
			g = src[glyphName]
			g.drawPoints(None)  # load attrs
			dst.writeGlyph(glyphName, g, g.drawPoints)
		# compare raw file data:
		for glyphName in sorted(src.keys()):
			fileName = src.contents[glyphName]
			with open(os.path.join(srcDir, fileName), "r") as f:
				org = f.read()
			with open(os.path.join(dstDir, fileName), "r") as f:
				new = f.read()
			added = []
			removed = []
			for line in difflib.unified_diff(
					org.split("\n"), new.split("\n")):
				if line.startswith("+ "):
					added.append(line[1:])
				elif line.startswith("- "):
					removed.append(line[1:])
			self.assertEqual(
				added, removed,
				"%s.glif file differs after round tripping" % glyphName)

	def testRebuildContents(self):
		gset = GlyphSet(GLYPHSETDIR, validateRead=True, validateWrite=True)
		contents = gset.contents
		gset.rebuildContents()
		self.assertEqual(contents, gset.contents)

	def testReverseContents(self):
		gset = GlyphSet(GLYPHSETDIR, validateRead=True, validateWrite=True)
		d = {}
		for k, v in gset.getReverseContents().items():
			d[v] = k
		org = {}
		for k, v in gset.contents.items():
			org[k] = v.lower()
		self.assertEqual(d, org)

	def testReverseContents2(self):
		src = GlyphSet(GLYPHSETDIR, validateRead=True, validateWrite=True)
		dst = GlyphSet(self.dstDir, validateRead=True, validateWrite=True)
		dstMap = dst.getReverseContents()
		self.assertEqual(dstMap, {})
		for glyphName in src.keys():
			g = src[glyphName]
			g.drawPoints(None)  # load attrs
			dst.writeGlyph(glyphName, g, g.drawPoints)
		self.assertNotEqual(dstMap, {})
		srcMap = dict(src.getReverseContents())  # copy
		self.assertEqual(dstMap, srcMap)
		del srcMap["a.glif"]
		dst.deleteGlyph("a")
		self.assertEqual(dstMap, srcMap)

	def testCustomFileNamingScheme(self):
		def myGlyphNameToFileName(glyphName, glyphSet):
			return "prefix" + glyphNameToFileName(glyphName, glyphSet)
<<<<<<< HEAD
		src = GlyphSet(GLYPHSETDIR)
		dst = GlyphSet(self.dstDir, glyphNameToFileNameFunc=myGlyphNameToFileName)
=======
		src = GlyphSet(GLYPHSETDIR, validateRead=True, validateWrite=True)
		dst = GlyphSet(self.dstDir, myGlyphNameToFileName, validateRead=True, validateWrite=True)
>>>>>>> 1692d237
		for glyphName in src.keys():
			g = src[glyphName]
			g.drawPoints(None)  # load attrs
			dst.writeGlyph(glyphName, g, g.drawPoints)
		d = {}
		for k, v in src.contents.items():
			d[k] = "prefix" + v
		self.assertEqual(d, dst.contents)

	def testGetUnicodes(self):
		src = GlyphSet(GLYPHSETDIR, validateRead=True, validateWrite=True)
		unicodes = src.getUnicodes()
		for glyphName in src.keys():
			g = src[glyphName]
			g.drawPoints(None)  # load attrs
			if not hasattr(g, "unicodes"):
				self.assertEqual(unicodes[glyphName], [])
			else:
				self.assertEqual(g.unicodes, unicodes[glyphName])


class FileNameTests(unittest.TestCase):

	def testDefaultFileNameScheme(self):
		self.assertEqual(glyphNameToFileName("a", None), "a.glif")
		self.assertEqual(glyphNameToFileName("A", None), "A_.glif")
		self.assertEqual(glyphNameToFileName("Aring", None), "A_ring.glif")
		self.assertEqual(glyphNameToFileName("F_A_B", None), "F__A__B_.glif")
		self.assertEqual(glyphNameToFileName("A.alt", None), "A_.alt.glif")
		self.assertEqual(glyphNameToFileName("A.Alt", None), "A_.A_lt.glif")
		self.assertEqual(glyphNameToFileName(".notdef", None), "_notdef.glif")
		self.assertEqual(glyphNameToFileName("T_H", None), "T__H_.glif")
		self.assertEqual(glyphNameToFileName("T_h", None), "T__h.glif")
		self.assertEqual(glyphNameToFileName("t_h", None), "t_h.glif")
		self.assertEqual(glyphNameToFileName("F_F_I", None), "F__F__I_.glif")
		self.assertEqual(glyphNameToFileName("f_f_i", None), "f_f_i.glif")
		self.assertEqual(glyphNameToFileName("AE", None), "A_E_.glif")
		self.assertEqual(glyphNameToFileName("Ae", None), "A_e.glif")
		self.assertEqual(glyphNameToFileName("ae", None), "ae.glif")
		self.assertEqual(glyphNameToFileName("aE", None), "aE_.glif")
		self.assertEqual(glyphNameToFileName("a.alt", None), "a.alt.glif")
		self.assertEqual(glyphNameToFileName("A.aLt", None), "A_.aL_t.glif")
		self.assertEqual(glyphNameToFileName("A.alT", None), "A_.alT_.glif")
		self.assertEqual(glyphNameToFileName("Aacute_V.swash", None), "A_acute_V_.swash.glif")
		self.assertEqual(glyphNameToFileName(".notdef", None), "_notdef.glif")
		self.assertEqual(glyphNameToFileName("con", None), "_con.glif")
		self.assertEqual(glyphNameToFileName("CON", None), "C_O_N_.glif")
		self.assertEqual(glyphNameToFileName("con.alt", None), "_con.alt.glif")
		self.assertEqual(glyphNameToFileName("alt.con", None), "alt._con.glif")


class _Glyph(object):
	pass


class ReadWriteFuncTest(unittest.TestCase):

	def testRoundTrip(self):
		glyph = _Glyph()
		glyph.name = "a"
		glyph.unicodes = [0x0061]

		s1 = writeGlyphToString(glyph.name, glyph)

		glyph2 = _Glyph()
		readGlyphFromString(s1, glyph2)
		self.assertEqual(glyph.__dict__, glyph2.__dict__)

		s2 = writeGlyphToString(glyph2.name, glyph2)
		self.assertEqual(s1, s2)

	def testXmlDeclaration(self):
		s = writeGlyphToString("a", _Glyph())
		self.assertTrue(s.startswith(_XML_DECLARATION.decode("utf-8")))


if __name__ == "__main__":
	from ufoLib.test.testSupport import runTests
	import sys
	if len(sys.argv) > 1 and os.path.isdir(sys.argv[-1]):
		GLYPHSETDIR = sys.argv.pop()
	runTests()<|MERGE_RESOLUTION|>--- conflicted
+++ resolved
@@ -86,13 +86,13 @@
 	def testCustomFileNamingScheme(self):
 		def myGlyphNameToFileName(glyphName, glyphSet):
 			return "prefix" + glyphNameToFileName(glyphName, glyphSet)
-<<<<<<< HEAD
-		src = GlyphSet(GLYPHSETDIR)
-		dst = GlyphSet(self.dstDir, glyphNameToFileNameFunc=myGlyphNameToFileName)
-=======
 		src = GlyphSet(GLYPHSETDIR, validateRead=True, validateWrite=True)
-		dst = GlyphSet(self.dstDir, myGlyphNameToFileName, validateRead=True, validateWrite=True)
->>>>>>> 1692d237
+		dst = GlyphSet(
+			self.dstDir,
+			glyphNameToFileNameFunc=myGlyphNameToFileName,
+			validateRead=True,
+			validateWrite=True,
+		)
 		for glyphName in src.keys():
 			g = src[glyphName]
 			g.drawPoints(None)  # load attrs
